--- conflicted
+++ resolved
@@ -70,15 +70,10 @@
         ext_modules.append(
             CUDAExtension(name='amp_C',
                           sources=['csrc/amp_C_frontend.cpp',
-<<<<<<< HEAD
-                                   'csrc/scale_check_overflow_kernel.cu',
-                                   'csrc/multi_tensor_scale_kernel.cu',
-                                   'csrc/multi_tensor_sgd_kernel.cu'],
-=======
+                                   'csrc/multi_tensor_sgd_kernel.cu',
                                    'csrc/multi_tensor_scale_kernel.cu',
                                    'csrc/multi_tensor_axpby_kernel.cu',
                                    'csrc/multi_tensor_l2norm_kernel.cu'],
->>>>>>> 28097c99
                           extra_compile_args={'cxx': ['-O3'],
                                               'nvcc':['-lineinfo',
                                                       '-O3',
