import unittest
import os
import random

import torch
import apex

class TestFusedAdam(unittest.TestCase):
    def setUp(self, max_abs_diff=1e-3, max_rel_diff=1, iters=7):
        self.max_abs_diff = max_abs_diff
        self.max_rel_diff = max_rel_diff
        self.iters = iters
        torch.cuda.manual_seed(9876)

    def tearDown(self):
        pass

    def gen_param_optim(self, tensors, ref_adam_option, tst_adam_option=None):
        ref_param = []
        tst_param = []
        for tensor in tensors:
            ref_param.append(torch.nn.Parameter(tensor.clone()))
            tst_param.append(torch.nn.Parameter(tensor.clone()))

<<<<<<< HEAD
        ref_optim = torch.optim.Adam(ref_param, **adam_option)
        tst_optim = apex.optimizers.FusedAdam_v1(tst_param, **adam_option)
=======
        ref_optim = torch.optim.Adam(ref_param, **ref_adam_option)
        if tst_adam_option:
            tst_optim = apex.optimizers.FusedAdam(tst_param, **tst_adam_option)
        else:
            tst_optim = apex.optimizers.FusedAdam(tst_param, **ref_adam_option)
>>>>>>> 9f64bf27
       
        return (ref_param, tst_param, ref_optim, tst_optim)

    def gen_grad(self, ref_param, tst_param):
        for p_ref, p_tst in zip(ref_param, tst_param):
            p_ref.grad = torch.rand_like(p_ref)
            p_tst.grad = p_ref.grad

    def gen_mixed_grad(self, ref_param, tst_param, scale=1.0):
        half_grads = []
        for p_ref, p_tst in zip(ref_param, tst_param):
            half_grads.append(torch.rand_like(p_ref).half())
            p_ref.grad = half_grads[-1].float() / scale
        return half_grads

    def get_max_diff(self, ref_param, tst_param):
        max_abs_diff = max_rel_diff = 0
        for p_ref, p_tst in zip(ref_param, tst_param):
            max_abs_diff_p = (p_ref - p_tst.type(p_ref.type())).abs().max().item()
            max_rel_diff_p = ((p_ref - p_tst.type(p_ref.type())) / p_ref).abs().max().item()

            if max_abs_diff_p > max_abs_diff:  max_abs_diff = max_abs_diff_p
            if max_rel_diff_p > max_rel_diff:  max_rel_diff = max_rel_diff_p

        return max_abs_diff, max_rel_diff

    def gen_single_type_test(self, param_type=torch.float):
        nelem = 278011
        adam_option = {'lr':5e-4, 'betas':(0.9, 0.999), 'eps':1e-08,
            'weight_decay':0, 'amsgrad':False}

        tensor = torch.rand(nelem, dtype=param_type, device='cuda')
        ref_param, tst_param, ref_optim, tst_optim = \
            self.gen_param_optim([tensor], adam_option)

        for i in range(self.iters):
            self.gen_grad(ref_param, tst_param)
            ref_optim.step()
            tst_optim.step()
            max_abs_diff, max_rel_diff = self.get_max_diff(ref_param, tst_param)

            self.assertLessEqual(max_abs_diff, self.max_abs_diff)
            self.assertLessEqual(max_rel_diff, self.max_rel_diff)

    def test_double(self):
        self.gen_single_type_test(param_type=torch.double)

    def test_float(self):
        self.gen_single_type_test(param_type=torch.float)

    def test_half(self):
        nelem = 278011
        adam_option = {'lr':5e-4, 'betas':(0.9, 0.999), 'eps':1e-08,
            'weight_decay':0, 'amsgrad':False}

        tensor = torch.rand(nelem, dtype=torch.float, device='cuda')
        ref_param, tst_param, ref_optim, tst_optim = \
            self.gen_param_optim([tensor], adam_option)

        for i in range(self.iters):
            half_grads = self.gen_mixed_grad(ref_param, tst_param)
            ref_optim.step()
            tst_optim.step(grads=half_grads)
            max_abs_diff, max_rel_diff = self.get_max_diff(ref_param, tst_param)

            self.assertLessEqual(max_abs_diff, self.max_abs_diff)
            self.assertLessEqual(max_rel_diff, self.max_rel_diff)

    def test_multi_params(self):
        sizes = [[4096, 1024], [4096], [4096, 2048], [32320, 1024], [1]]
        adam_option = {'lr':5e-4, 'betas':(0.9, 0.999), 'eps':1e-08,
            'weight_decay':0, 'amsgrad':False}

        tensors = []
        for size in sizes:
            tensors.append(torch.rand(size, dtype=torch.float, device='cuda'))
        ref_param, tst_param, ref_optim, tst_optim = \
            self.gen_param_optim(tensors, adam_option)

        for i in range(self.iters):
            half_grads = self.gen_mixed_grad(ref_param, tst_param)
            ref_optim.step()
            tst_optim.step(grads=half_grads)
            max_abs_diff, max_rel_diff = self.get_max_diff(ref_param, tst_param)
            self.assertLessEqual(max_abs_diff, self.max_abs_diff)
            self.assertLessEqual(max_rel_diff, self.max_rel_diff)

    def test_scale(self):
        nelem = 278011
        adam_option = {'lr':5e-4, 'betas':(0.9, 0.999), 'eps':1e-08,
            'weight_decay':0, 'amsgrad':False}

        tensor = torch.rand(nelem, dtype=torch.float, device='cuda')
        ref_param, tst_param, ref_optim, tst_optim = \
            self.gen_param_optim([tensor], adam_option)

        for i in range(self.iters):
            scale = random.random() * 1000
            half_grads = self.gen_mixed_grad(ref_param, tst_param, scale)
            ref_optim.step()
            tst_optim.step(grads=half_grads, scale=scale)
            max_abs_diff, max_rel_diff = self.get_max_diff(ref_param, tst_param)

            self.assertLessEqual(max_abs_diff, self.max_abs_diff)
            self.assertLessEqual(max_rel_diff, self.max_rel_diff)

    def test_fp16_output(self):
        nelem = 278011
        adam_option = {'lr':5e-4, 'betas':(0.9, 0.999), 'eps':1e-08,
            'weight_decay':0, 'amsgrad':False}

        tensor = torch.rand(nelem, dtype=torch.float, device='cuda')
        ref_param, tst_param, ref_optim, tst_optim = \
            self.gen_param_optim([tensor], adam_option)

        fp16_param = torch.nn.Parameter(tensor.clone().half())

        for i in range(self.iters):
            half_grads = self.gen_mixed_grad(ref_param, tst_param)
            ref_optim.step()
            tst_optim.step(grads=half_grads, output_params=[fp16_param])

            max_abs_diff, max_rel_diff = self.get_max_diff(ref_param, tst_param)
            self.assertLessEqual(max_abs_diff, self.max_abs_diff)
            self.assertLessEqual(max_rel_diff, self.max_rel_diff)

            max_abs_diff, max_rel_diff = self.get_max_diff(tst_param, \
                [fp16_param.float()])
            self.assertLessEqual(max_abs_diff, self.max_abs_diff)
            self.assertLessEqual(max_rel_diff, self.max_rel_diff)

    def test_adam_option(self):
        nelem = 1
        adam_option = {'lr':0.01, 'betas':(0.6, 0.9), 'eps':3e-06,
            'weight_decay':0, 'amsgrad':False}

        tensor = torch.rand(nelem, dtype=torch.float, device='cuda')
        ref_param, tst_param, ref_optim, tst_optim = \
            self.gen_param_optim([tensor], adam_option)

        for i in range(self.iters):
            self.gen_grad(ref_param, tst_param)
            ref_optim.step()
            tst_optim.step()
            max_abs_diff, max_rel_diff = self.get_max_diff(ref_param, tst_param)

            self.assertLessEqual(max_abs_diff, self.max_abs_diff)
            self.assertLessEqual(max_rel_diff, self.max_rel_diff)

    def test_multi_tensor(self):
        sizes = [[4096, 1024], [4096], [4096, 2048], [32320, 1024], [1]]
        ref_adam_option = {'lr':5e-4, 'betas':(0.9, 0.999), 'eps':1e-08,
            'weight_decay':0, 'amsgrad':False}
        tst_adam_option = dict(ref_adam_option, **{'use_mt':True})

        tensors = []
        fp16_params = []
        for size in sizes:
            tensors.append(torch.rand(size, dtype=torch.float, device='cuda'))
            fp16_params.append(torch.nn.Parameter(tensors[-1].clone().half()))

        ref_param, tst_param, ref_optim, tst_optim = \
            self.gen_param_optim(tensors, ref_adam_option, tst_adam_option)

        for i in range(self.iters):
            half_grads = self.gen_mixed_grad(ref_param, tst_param)
            ref_optim.step()
            tst_optim.step(grads=half_grads, output_params=fp16_params)

            max_abs_diff, max_rel_diff = self.get_max_diff(ref_param, tst_param)
            self.assertLessEqual(max_abs_diff, self.max_abs_diff)
            self.assertLessEqual(max_rel_diff, self.max_rel_diff)

            max_abs_diff, max_rel_diff = self.get_max_diff(tst_param, \
                fp16_params)
            self.assertLessEqual(max_abs_diff, self.max_abs_diff)
            self.assertLessEqual(max_rel_diff, self.max_rel_diff)

if __name__ == '__main__':
    script_path = os.path.dirname(os.path.realpath(__file__))
    unittest.main()<|MERGE_RESOLUTION|>--- conflicted
+++ resolved
@@ -22,16 +22,11 @@
             ref_param.append(torch.nn.Parameter(tensor.clone()))
             tst_param.append(torch.nn.Parameter(tensor.clone()))
 
-<<<<<<< HEAD
-        ref_optim = torch.optim.Adam(ref_param, **adam_option)
-        tst_optim = apex.optimizers.FusedAdam_v1(tst_param, **adam_option)
-=======
         ref_optim = torch.optim.Adam(ref_param, **ref_adam_option)
         if tst_adam_option:
-            tst_optim = apex.optimizers.FusedAdam(tst_param, **tst_adam_option)
+            tst_optim = apex.optimizers.FusedAdam_v1(tst_param, **tst_adam_option)
         else:
-            tst_optim = apex.optimizers.FusedAdam(tst_param, **ref_adam_option)
->>>>>>> 9f64bf27
+            tst_optim = apex.optimizers.FusedAdam_v1(tst_param, **ref_adam_option)
        
         return (ref_param, tst_param, ref_optim, tst_optim)
 
